import fs from 'fs-extra';
import { CheckResult, Receipt } from '../../core';
import { Provider } from '../../core/provider';
import { getNormalizedContractFilePath } from '../../utils/contractSourceDir';
import { getTempFilePath } from '../../utils/fsUtil';
import { executeCommand } from '../../utils/processUtil';

// TODO: This should be moved to a shared file.
export class ExecutionError extends Error {
  readonly code: number;
  readonly commandOutput: string;
  readonly errorOutput: string;
  constructor(message: string, code: number, commandOutput: string, errorOutput: string) {
    super(message);
    this.message = message;
    this.name = this.constructor.name;
    this.code = code;
    this.commandOutput = commandOutput;
    this.errorOutput = errorOutput;
  }
}

export class NativeClarityBinProvider implements Provider {
  /**
   * Instantiates a new executor. Before returning, ensures db is ready with `initialize`.
   * @param dbFilePath File path to the db. If not specified then a temporary file is created
   *                   and gets deleted when `close` is invoked.
   */
  static async create(
    allocations: InitialAllocation[],
    dbFilePath: string,
    clarityBinPath: string
  ): Promise<NativeClarityBinProvider> {
    const executor = new NativeClarityBinProvider(allocations, dbFilePath, clarityBinPath);
    await executor.initialize();
    return executor;
  }

  /**
   * Instantiates a new executor pointed at a new temporary database file.
   * The temp file is deleted when `close` is invoked.
   * Before returning, ensures db is ready with `initialize`.
   */
  static async createEphemeral(clarityBinPath: string): Promise<Provider> {
<<<<<<< HEAD
    const tempDbPath = getTempFilePath('blockstack-local-{uniqueID}.db');
    const instance = await this.create(tempDbPath, clarityBinPath);
=======
    const tempDbPath = getTempFilePath("blockstack-local-{uniqueID}.db");
    const instance = await this.create([], tempDbPath, clarityBinPath);
>>>>>>> 6574c901
    instance.closeActions.push(() => {
      try {
        fs.unlinkSync(instance.dbFilePath);
      } catch (error) {
        // console.error(error);
      }
    });
    return instance;
  }

  public readonly allocations: InitialAllocation[];
  public readonly dbFilePath: string;
  readonly clarityBinPath: string;
  private closeActions: ((() => Promise<any>) | (() => any))[] = [];

  constructor(allocations: InitialAllocation[], dbFilePath: string, clarityBinPath: string) {
    this.allocations = allocations;
    this.dbFilePath = dbFilePath;
    this.clarityBinPath = clarityBinPath;
  }

  /**
   * Run command against a local Blockstack node VM.
   * Uses `clarity-cli` with the configured native bin path.
   * @param args clarity-cli commands.
   */
  async runCommand(args: string[], opts?: { stdin: string }) {
    const result = await executeCommand(this.clarityBinPath, [...args], {
      stdin: opts && opts.stdin,
    });

    // Normalize first EOL, and trim the trailing EOL.
    result.stdout = result.stdout.replace(/\r\n|\r|\n/, '\n').replace(/\r\n|\r|\n$/, '');

    // Normalize all stderr EOLs, trim the trailing EOL.
    result.stderr = result.stderr.replace(/\r\n|\r|\n/g, '\n').replace(/\r\n|\r|\n$/, '');

    return result;
  }

  async initialize(): Promise<void> {
<<<<<<< HEAD
    const result = await this.runCommand(['initialize', this.dbFilePath]);
=======
    const result = await this.runCommand(["initialize", "-", this.dbFilePath], {
      stdin: JSON.stringify(this.allocations),
    });

>>>>>>> 6574c901
    if (result.exitCode !== 0) {
      throw new ExecutionError(
        `Initialize failed with bad exit code ${result.exitCode}: ${result.stderr}`,
        result.exitCode,
        result.stdout,
        result.stderr
      );
    }
<<<<<<< HEAD
    if (result.stdout !== 'Database created.') {
=======
    if (!result.stdout.endsWith("Database created.")) {
>>>>>>> 6574c901
      throw new ExecutionError(
        `Initialize failed with bad output: ${result.stdout}`,
        result.exitCode,
        result.stdout,
        result.stderr
      );
    }
  }

  async checkContract(contractFilePath: string): Promise<CheckResult> {
    const filePath = getNormalizedContractFilePath(contractFilePath);
    const result = await this.runCommand(['check', filePath, this.dbFilePath, '--output_analysis']);
    if (result.exitCode !== 0) {
      return {
        success: false,
<<<<<<< HEAD
        error: result.stdout + '\n' + result.stderr,
=======
        error: result.stdout + "\n" + result.stderr,
>>>>>>> 6574c901
      };
    } else {
      const contractInterface = JSON.parse(result.stdout);
      return {
        success: true,
        result: contractInterface,
      };
    }
  }

  async launchContract(contractName: string, contractFilePath: string): Promise<Receipt> {
    const filePath = getNormalizedContractFilePath(contractFilePath);

    const result = await this.runCommand(['launch', contractName, filePath, this.dbFilePath]);
    if (result.exitCode !== 0) {
      throw new ExecutionError(
        `Launch contract failed with bad exit code ${result.exitCode}: ${result.stderr}`,
        result.exitCode,
        result.stdout,
        result.stderr
      );
    }
    if (result.stdout !== 'Contract initialized!') {
      throw new ExecutionError(
        `Launch contract failed with bad output: ${result.stdout}`,
        result.exitCode,
        result.stdout,
        result.stderr
      );
    }
    return {
      success: true,
      debugOutput: result.stderr,
    };
  }

  async execute(
    contractName: string,
    functionName: string,
    senderAddress: string,
    ...args: string[]
  ): Promise<Receipt> {
    const result = await this.runCommand([
      'execute',
      this.dbFilePath,
      contractName,
      functionName,
      senderAddress,
      ...args,
    ]);
    if (result.exitCode !== 0) {
      throw new ExecutionError(
        `Execute expression on contract failed with bad exit code ${result.exitCode}: ${result.stderr}`,
        result.exitCode,
        result.stdout,
        result.stderr
      );
    }
    const executed = result.stdout.startsWith('Transaction executed and committed.');
    const didReturnErr = result.stdout.includes(' Returned: (err');
    if (!executed || didReturnErr) {
      throw new ExecutionError(
        `Execute expression on contract failed with bad output: ${result.stdout}`,
        result.exitCode,
        result.stdout,
        result.stderr
      );
    }
    return {
      success: true,
      result: result.stdout,
      debugOutput: result.stderr,
    };
  }

  async evalRaw(evalStatement: string): Promise<Receipt> {
<<<<<<< HEAD
    const result = await this.runCommand(['eval_raw', this.dbFilePath], {
=======
    const result = await this.runCommand(["eval_raw", this.dbFilePath], {
>>>>>>> 6574c901
      stdin: evalStatement,
    });
    if (result.exitCode !== 0) {
      throw new ExecutionError(
        `Eval raw expression failed with bad exit code ${result.exitCode}: ${result.stderr}`,
        result.exitCode,
        result.stdout,
        result.stderr
      );
    }
    // Check and trim success prefix line.
    const successPrefix = result.stdout.match(
      /(Program executed successfully! Output: (\r\n|\r|\n))/
    );
    if (!successPrefix || successPrefix.length < 1) {
      throw new ExecutionError(
        `Eval raw expression failed with bad output: ${result.stdout}`,
        result.exitCode,
        result.stdout,
        result.stderr
      );
    }
    // Get the output string with the prefix message and last EOL trimmed.
    const outputResult = result.stdout.substr(successPrefix[0].length);
    return {
      success: true,
      result: outputResult,
      debugOutput: result.stderr,
    };
  }

  async eval(
    contractName: string,
    evalStatement: string,
    includeDebugOutput?: boolean,
    atChaintip: boolean = true
  ): Promise<Receipt> {
    const result = await this.runCommand(
<<<<<<< HEAD
      [`eval${atChaintip ? '_at_chaintip' : ''}`, contractName, this.dbFilePath],
=======
      [`eval${atChaintip ? "_at_chaintip" : ""}`, contractName, this.dbFilePath],
>>>>>>> 6574c901
      {
        stdin: evalStatement,
      }
    );
    if (result.exitCode !== 0) {
      throw new ExecutionError(
<<<<<<< HEAD
=======
        // tslint:disable-next-line: max-line-length
>>>>>>> 6574c901
        `Eval expression on contract failed with bad exit code ${result.exitCode}: ${result.stderr}`,
        result.exitCode,
        result.stdout,
        result.stderr
      );
    }
    // Check and trim success prefix line.
    const successPrefix = result.stdout.match(
      /(Program executed successfully! Output: (\r\n|\r|\n))/
    );
    if (!successPrefix || successPrefix.length < 1) {
      throw new ExecutionError(
        `Eval expression on contract failed with bad output: ${result.stdout}`,
        result.exitCode,
        result.stdout,
        result.stderr
      );
    }
    // Get the output string with the prefix message and last EOL trimmed.
    const outputResult = result.stdout.substr(successPrefix[0].length);
    if (includeDebugOutput) {
      return {
        success: true,
        result: outputResult,
        debugOutput: result.stderr,
      };
    } else {
      return {
        success: true,
        result: outputResult,
      };
    }
  }

  async mineBlock(time?: number | bigint): Promise<void> {
    const args = ['mine_block'];
    const timeArg = time || Math.round(Date.now() / 1000);
    args.push(timeArg.toString());
    args.push(this.dbFilePath);
    const result = await this.runCommand(args);

    if (result.exitCode !== 0) {
      throw new ExecutionError(
        `Mine block failed with bad exit code ${result.exitCode}: ${result.stderr}`,
        result.exitCode,
        result.stdout,
        result.stderr
      );
    }
    if (result.stdout !== 'Simulated block mine!') {
      throw new ExecutionError(
        `Mine block failed with bad output: ${result.stdout}`,
        result.exitCode,
        result.stdout,
        result.stderr
      );
    }
  }

  async mineBlocks(count: number | bigint): Promise<void> {
    const result = await this.runCommand([
      'mine_blocks',
      `--data=${this.dbFilePath}`,
      `--count=${count.toString()}`,
    ]);

    if (result.exitCode !== 0) {
      throw new ExecutionError(
        `Mine blocks failed with bad exit code ${result.exitCode}: ${result.stderr}`,
        result.exitCode,
        result.stdout,
        result.stderr
      );
    }
    if (result.stdout !== 'Simulated block mine!') {
      throw new ExecutionError(
        `Mine blocks failed with bad output: ${result.stdout}`,
        result.exitCode,
        result.stdout,
        result.stderr
      );
    }
  }

  async getBlockHeight(): Promise<bigint> {
    const result = await this.runCommand(['get_block_height', this.dbFilePath]);

    if (result.exitCode !== 0) {
      throw new ExecutionError(
        `Get block height failed with bad exit code ${result.exitCode}: ${result.stderr}`,
        result.exitCode,
        result.stdout,
        result.stderr
      );
    }
    // Check and trim success prefix line.
    const successPrefix = result.stdout.match(/(Simulated block height: (\r\n|\r|\n))/);
    if (!successPrefix || successPrefix.length < 1) {
      throw new ExecutionError(
        `Get block height failed with bad output: ${result.stdout}`,
        result.exitCode,
        result.stdout,
        result.stderr
      );
    }
    // Get the output string with the prefix message and last EOL trimmed.
    const outputResult = result.stdout.substr(successPrefix[0].length);
    const heightInt = BigInt(outputResult);
    return heightInt;
  }

  async close(): Promise<void> {
    for (const closeAction of this.closeActions) {
      await Promise.resolve(closeAction());
    }
  }
}

export interface InitialAllocation {
  principal: string;
  amount: number;
}<|MERGE_RESOLUTION|>--- conflicted
+++ resolved
@@ -42,13 +42,8 @@
    * Before returning, ensures db is ready with `initialize`.
    */
   static async createEphemeral(clarityBinPath: string): Promise<Provider> {
-<<<<<<< HEAD
     const tempDbPath = getTempFilePath('blockstack-local-{uniqueID}.db');
-    const instance = await this.create(tempDbPath, clarityBinPath);
-=======
-    const tempDbPath = getTempFilePath("blockstack-local-{uniqueID}.db");
     const instance = await this.create([], tempDbPath, clarityBinPath);
->>>>>>> 6574c901
     instance.closeActions.push(() => {
       try {
         fs.unlinkSync(instance.dbFilePath);
@@ -90,14 +85,10 @@
   }
 
   async initialize(): Promise<void> {
-<<<<<<< HEAD
-    const result = await this.runCommand(['initialize', this.dbFilePath]);
-=======
-    const result = await this.runCommand(["initialize", "-", this.dbFilePath], {
+    const result = await this.runCommand(['initialize', '-', this.dbFilePath], {
       stdin: JSON.stringify(this.allocations),
     });
 
->>>>>>> 6574c901
     if (result.exitCode !== 0) {
       throw new ExecutionError(
         `Initialize failed with bad exit code ${result.exitCode}: ${result.stderr}`,
@@ -106,11 +97,7 @@
         result.stderr
       );
     }
-<<<<<<< HEAD
-    if (result.stdout !== 'Database created.') {
-=======
-    if (!result.stdout.endsWith("Database created.")) {
->>>>>>> 6574c901
+    if (!result.stdout.endsWith('Database created.')) {
       throw new ExecutionError(
         `Initialize failed with bad output: ${result.stdout}`,
         result.exitCode,
@@ -126,11 +113,7 @@
     if (result.exitCode !== 0) {
       return {
         success: false,
-<<<<<<< HEAD
         error: result.stdout + '\n' + result.stderr,
-=======
-        error: result.stdout + "\n" + result.stderr,
->>>>>>> 6574c901
       };
     } else {
       const contractInterface = JSON.parse(result.stdout);
@@ -207,11 +190,7 @@
   }
 
   async evalRaw(evalStatement: string): Promise<Receipt> {
-<<<<<<< HEAD
     const result = await this.runCommand(['eval_raw', this.dbFilePath], {
-=======
-    const result = await this.runCommand(["eval_raw", this.dbFilePath], {
->>>>>>> 6574c901
       stdin: evalStatement,
     });
     if (result.exitCode !== 0) {
@@ -250,21 +229,14 @@
     atChaintip: boolean = true
   ): Promise<Receipt> {
     const result = await this.runCommand(
-<<<<<<< HEAD
       [`eval${atChaintip ? '_at_chaintip' : ''}`, contractName, this.dbFilePath],
-=======
-      [`eval${atChaintip ? "_at_chaintip" : ""}`, contractName, this.dbFilePath],
->>>>>>> 6574c901
       {
         stdin: evalStatement,
       }
     );
     if (result.exitCode !== 0) {
       throw new ExecutionError(
-<<<<<<< HEAD
-=======
         // tslint:disable-next-line: max-line-length
->>>>>>> 6574c901
         `Eval expression on contract failed with bad exit code ${result.exitCode}: ${result.stderr}`,
         result.exitCode,
         result.stdout,
