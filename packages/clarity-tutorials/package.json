{
  "name": "@blockstack/clarity-tutorials",
  "version": "0.3.0",
  "description": "Getting started with Clarity",
  "author": "Blockstack <engineering@blockstack.com> (https://blockstack.com/)",
  "license": "MIT",
  "main": "lib/index.js",
  "repository": "blockstack/clarity-js-sdk",
  "homepage": "https://github.com/blockstack/clarity-js-sdk/tree/master/packages/clarity-tutorials#readme",
  "bugs": "https://github.com/blockstack/clarity-js-sdk/issues",
  "publishConfig": {
    "access": "public"
  },
  "scripts": {
    "build": "npm run clean && npm run compile",
    "clean": "shx rm -rf ./lib tsconfig.build.tsbuildinfo",
    "compile": "tsc --build tsconfig.build.json",
    "prepublishOnly": "npm run build",
    "lint": "tslint -p tsconfig.json 'src/**/*.ts' 'test/**/*.ts'",
    "lint-fix": "tslint --fix -p tsconfig.json 'src/**/*.ts' 'test/**/*.ts'",
    "test": "jest",
    "test:watch": "jest --watch"
  },
  "engines": {
    "node": ">=12"
  },
  "keywords": [
    "clarity",
    "blockstack",
    "smart contract"
  ],
  "files": [
    "/src",
    "/test",
    "/lib",
    "/contracts"
  ],
  "dependencies": {
<<<<<<< HEAD
    "@blockstack/clarity": "^0.1.16",
    "@blockstack/clarity-native-bin": "^0.1.16",
    "@blockstack/stacks-transactions": "^0.4.6"
=======
    "@blockstack/clarity": "^0.3.0",
    "@blockstack/clarity-native-bin": "^0.3.0"
>>>>>>> 28d0a3ba
  },
  "devDependencies": {
    "@types/chai": "^4.1.7",
    "@types/jest": "^25.2.1",
    "@types/node": "^10",
    "chai": "^4.2.0",
    "jest": "^25.2.6",
    "jest-circus": "^25.2.6",
    "nyc": "^14.1.1",
    "shx": "^0.3.2",
    "source-map-support": "^0.5.12",
    "ts-jest": "^25.3.0",
    "ts-node": "^8.2.0",
    "tslint": "^5.17.0",
    "typescript": "^3.5.1"
  },
  "nyc": {
    "all": true,
    "cache": false,
    "extension": [
      ".ts"
    ],
    "include": [
      "src"
    ],
    "reporter": [
      "text",
      "lcov"
    ]
  }
}<|MERGE_RESOLUTION|>--- conflicted
+++ resolved
@@ -36,14 +36,9 @@
     "/contracts"
   ],
   "dependencies": {
-<<<<<<< HEAD
-    "@blockstack/clarity": "^0.1.16",
-    "@blockstack/clarity-native-bin": "^0.1.16",
-    "@blockstack/stacks-transactions": "^0.4.6"
-=======
     "@blockstack/clarity": "^0.3.0",
-    "@blockstack/clarity-native-bin": "^0.3.0"
->>>>>>> 28d0a3ba
+    "@blockstack/clarity-native-bin": "^0.3.0",
+    "@stacks/transactions": "^1.0.0-beta.9"
   },
   "devDependencies": {
     "@types/chai": "^4.1.7",
